//! `LoggedPool` structure for logging raw tasks events.
#![macro_use]

// we can now use performance counters to tag subgraphs
#[cfg(feature = "perf")]
use perfcnt::linux::PerfCounterBuilderLinux;
#[cfg(feature = "perf")]
use perfcnt::linux::{CacheId, CacheOpId, CacheOpResultId, HardwareEventType, SoftwareEventType};
#[cfg(feature = "perf")]
use perfcnt::{AbstractPerfCounter, PerfCounter};

use crate::log::RunLog;
use crate::raw_events::{RayonEvent, TaskId};
use crate::storage::Storage;
use crate::Comparator;
use crate::{scope, Scope};
use rayon;
use rayon::FnContext;
use std::cell::RefCell;
use std::sync::atomic::{AtomicUsize, Ordering};
use std::sync::{Arc, Mutex};
use time::precise_time_ns;

/// We use an atomic usize to generate unique ids for tasks.
pub(crate) static NEXT_TASK_ID: AtomicUsize = AtomicUsize::new(0);
/// We use an atomic usize to generate unique ids for iterators.
pub(crate) static NEXT_ITERATOR_ID: AtomicUsize = AtomicUsize::new(0);

/// get an id for a new task and increment global tasks counter.
pub fn next_task_id() -> TaskId {
    NEXT_TASK_ID.fetch_add(1, Ordering::SeqCst)
}

/// get an id for a new iterator and increment global iterators counter.
pub fn next_iterator_id() -> usize {
    NEXT_ITERATOR_ID.fetch_add(1, Ordering::SeqCst)
}

thread_local!(pub(crate) static LOGS: RefCell<Arc<Storage<RayonEvent>>> = RefCell::new(Arc::new(Storage::new())));

/// Add given event to logs of current thread.
pub(crate) fn log(event: RayonEvent) {
    LOGS.with(|l| l.borrow().push(event))
}

/// Logs several events at once (with decreased cost).
macro_rules! logs {
    ($($x:expr ), +) => {
        $crate::pool::LOGS.with(|l| {let thread_logs = l.borrow();
            $(
                thread_logs.push($x);
                )*
        })
    }
}

/// We tag all the tasks that op makes as one subgraph.
///
/// `work_type` is a str tag and `work_amount` an integer specifying the expected algorithmic cost
/// (should not be zero).
/// As we know the work and execution time we can compute an execution speed for each subgraph.
/// When different graphs are tagged with the same tag we can then compare their speeds.
/// Slow graphs will see their displayed colors darkened.
/// You can also hover on tasks to display their speeds.
///
/// Example:
///
/// ```
/// use rayon_logs::{join, subgraph, ThreadPoolBuilder};
///
/// fn manual_max(slice: &[u32]) -> u32 {
///     if slice.len() < 200_000 {
///         subgraph("max", slice.len(), || slice.iter().max().cloned().unwrap())
///     } else {
///         let middle = slice.len() / 2;
///         let (left, right) = slice.split_at(middle);
///         let (mleft, mright) = join(|| manual_max(left), || manual_max(right));
///         std::cmp::max(mleft, mright)
///     }
/// }
///
/// let v: Vec<u32> = (0..2_000_000).collect();
/// let pool = ThreadPoolBuilder::new()
///     .num_threads(2)
///     .build()
///     .expect("building pool failed");
/// let max = pool.install(|| manual_max(&v));
/// assert_eq!(max, v.last().cloned().unwrap());
/// ```
///
/// <div>
/// <img
/// src="http://www-id.imag.fr/Laboratoire/Membres/Wagner_Frederic/images/downgraded_manual_max.svg"/>
/// </div>
///
/// Using it we obtain the graph below.
/// On the real file you can hover but javascript and toggle the display of the different tags but
/// it is disabled with rustdoc so I downgraded the file
/// for this display.
pub fn subgraph<OP, R>(work_type: &'static str, work_amount: usize, op: OP) -> R
where
    OP: FnOnce() -> R,
{
    custom_subgraph(work_type, || (), |_| work_amount, op)
}

/// Same as the subgraph function, but we can log a hardware event
///
/// (from: https://github.com/gz/rust-perfcnt)
///
/// Events:
///
/// * ```HardwareEventType::CPUCycles```
///
/// * ```HardwareEventType::Instructions```
///
/// * ```HardwareEventType::CacheReferences```
///
/// * ```HardwareEventType::CacheMisses```
///
/// * ```HardwareEventType::BranchInstructions```
///
/// * ```HardwareEventType::BranchMisses```
///
/// * ```HardwareEventType::BusCycles```
///
/// * ```HardwareEventType::StalledCyclesFrontend```
///
/// * ```HardwareEventType::StalledCyclesBackend```
///
/// * ```HardwareEventType::RefCPUCycles```
///
/// You will have to import the events from rayon_logs
/// and to use the nightly version of the compiler.
/// note that It is **freaking slow**: 1 full second to set up the counter.
#[cfg(feature = "perf")]
pub fn subgraph_hardware_event<OP, R>(tag: &'static str, event: HardwareEventType, op: OP) -> R
where
    OP: FnOnce() -> R,
{
    custom_subgraph(
        tag,
        || {
            let pc: PerfCounter = PerfCounterBuilderLinux::from_hardware_event(event)
                .exclude_idle()
                .exclude_kernel()
                .finish()
                .expect("Could not create counter");
            pc.start().expect("Can not start the counter");
            pc
        },
        |mut pc| {
            pc.stop().expect("Can not stop the counter");;
            let counted_value = pc.read().unwrap() as usize;
            pc.reset().expect("Can not reset the counter");
            counted_value
        },
        op,
    )
}

/// Same as the subgraph function, but we can log a software event
///
/// (from: https://github.com/gz/rust-perfcnt)
///
/// Events:
///
/// * ```SoftwareEventType::CpuClock```
///
/// * ```SoftwareEventType::TaskClock```
///
/// * ```SoftwareEventType::PageFaults```
///
/// * ```SoftwareEventType::CacheMisses```
///
/// * ```SoftwareEventType::ContextSwitches```
///
/// * ```SoftwareEventType::CpuMigrations```
///
/// * ```SoftwareEventType::PageFaultsMin```
///
/// * ```SoftwareEventType::PageFaultsMin```
///
/// * ```SoftwareEventType::PageFaultsMaj```
///
/// * ```SoftwareEventType::AlignmentFaults```
///
/// * ```SoftwareEventType::EmulationFaults```
///
/// You will have to import the events from rayon_logs
/// and to use the nightly version of the compiler
#[cfg(feature = "perf")]
pub fn subgraph_software_event<OP, R>(tag: &'static str, event: SoftwareEventType, op: OP) -> R
where
    OP: FnOnce() -> R,
{
    //TODO: avoid code duplication by abstracting over events
    custom_subgraph(
        tag,
        || {
            let pc: PerfCounter = PerfCounterBuilderLinux::from_software_event(event)
                .exclude_idle()
                .exclude_kernel()
                .finish()
                .expect("Could not create counter");
            pc.start().expect("Can not start the counter");
            pc
        },
        |mut pc| {
            pc.stop().expect("Can not stop the counter");;
            let counted_value = pc.read().unwrap() as usize;
            pc.reset().expect("Can not reset the counter");
            counted_value
        },
        op,
    )
}

/// Same as the subgraph function, but we can log a cache event
///
/// (from: https://github.com/gz/rust-perfcnt)
///
/// CacheId:
///
/// * ```CacheId::L1D```
///
/// * ```CacheId::L1I```
///
/// * ```CacheId::LL```
///
/// * ```CacheId::DTLB```
///
/// * ```CacheId::ITLB```
///
/// * ```CacheId::BPU```
///
/// * ```CacheId::Node```
///
/// CacheOpId:
///
/// * ```CacheOpId::Read```
///
/// * ```CacheOpId::Write```
///
/// * ```CacheOpId::Prefetch```
///
/// CacheOpResultId:
///
/// * ```CacheOpResultId::Access```
///
/// * ```CacheOpResultId::Miss```
///
///
/// You will have to import the events from rayon_logs
/// and to use the nightly version of the compiler
///
#[cfg(feature = "perf")]
pub fn subgraph_cache_event<OP, R>(
    tag: &'static str,
    cache_id: CacheId,
    cache_op_id: CacheOpId,
    cache_op_result_id: CacheOpResultId,
    op: OP,
) -> R
where
    OP: FnOnce() -> R,
{
    //TODO: avoid code duplication by abstracting over events
    custom_subgraph(
        tag,
        || {
            let pc: PerfCounter = PerfCounterBuilderLinux::from_cache_event(
                cache_id,
                cache_op_id,
                cache_op_result_id,
            )
            .exclude_idle()
            .exclude_kernel()
            .finish()
            .expect("Could not create counter");
            pc.start().expect("Can not start the counter");
            pc
        },
        |mut pc| {
            pc.stop().expect("Can not stop the counter");;
            let counted_value = pc.read().unwrap() as usize;
            pc.reset().expect("Can not reset the counter");
            counted_value
        },
        op,
    )
}

/// Tag a subgraph with a custom value.
/// The start function will be called just before running the graph and produce an S.
/// The end function will be called just after running the graph on this S and produce a usize
/// which will the be stored for display.
pub fn custom_subgraph<OP, R, START, END, S>(tag: &'static str, start: START, end: END, op: OP) -> R
where
    OP: FnOnce() -> R,
    START: FnOnce() -> S,
    END: FnOnce(S) -> usize,
{
    start_subgraph(tag);
    let s = start();
    let r = op();
    let measured_value = end(s);
    end_subgraph(tag, measured_value);
    r
}

/// Stop current task (virtually) and start a subgraph.
/// You most likely don't need to call this function directly but `subgraph` instead.
pub fn start_subgraph(tag: &'static str) {
    let subgraph_start_task_id = next_task_id();
<<<<<<< HEAD
=======
    let continuation_task_id = next_task_id();
    let s = start();
>>>>>>> d5c54107
    logs!(
        // log child's work and dependencies.
        RayonEvent::Child(subgraph_start_task_id),
        // end current task
        RayonEvent::TaskEnd(precise_time_ns()),
        // execute full sequential task
        RayonEvent::TaskStart(subgraph_start_task_id, precise_time_ns()),
        RayonEvent::SubgraphStart(tag)
    );
<<<<<<< HEAD
}

/// Stop current task (virtually) and end a subgraph.
/// You most likely don't need to call this function directly but `subgraph` instead.
pub fn end_subgraph(tag: &'static str, measured_value: usize) {
    let continuation_task_id = next_task_id();
=======
    let r = op();
    let measured_value = end(s);
>>>>>>> d5c54107
    logs!(
        RayonEvent::SubgraphEnd(tag, measured_value),
        RayonEvent::Child(continuation_task_id),
        RayonEvent::TaskEnd(precise_time_ns()),
        // start continuation task
        RayonEvent::TaskStart(continuation_task_id, precise_time_ns())
    );
}

/// Identical to `join`, except that the closures have a parameter
/// that provides context for the way the closure has been called,
/// especially indicating whether they're executing on a different
/// thread than where `join_context` was called.  This will occur if
/// the second job is stolen by a different thread, or if
/// `join_context` was called from outside the thread pool to begin
/// with.
pub fn join_context<A, B, RA, RB>(oper_a: A, oper_b: B) -> (RA, RB)
where
    A: FnOnce(FnContext) -> RA + Send,
    B: FnOnce(FnContext) -> RB + Send,
    RA: Send,
    RB: Send,
{
    let id_c = next_task_id();
    let id_a = next_task_id();
    let ca = |c| {
        log(RayonEvent::TaskStart(id_a, precise_time_ns()));
        let result = oper_a(c);
        logs!(
            RayonEvent::Child(id_c),
            RayonEvent::TaskEnd(precise_time_ns())
        );
        result
    };

    let id_b = next_task_id();
    let cb = |c| {
        log(RayonEvent::TaskStart(id_b, precise_time_ns()));
        let result = oper_b(c);
        logs!(
            RayonEvent::Child(id_c),
            RayonEvent::TaskEnd(precise_time_ns())
        );
        result
    };

    logs!(
        RayonEvent::Child(id_a),
        RayonEvent::Child(id_b),
        RayonEvent::TaskEnd(precise_time_ns())
    );
    let r = rayon::join_context(ca, cb);
    log(RayonEvent::TaskStart(id_c, precise_time_ns()));
    r
}

/// Takes two closures and *potentially* runs them in parallel. It
/// returns a pair of the results from those closures.
///
/// Conceptually, calling `join()` is similar to spawning two threads,
/// one executing each of the two closures. However, the
/// implementation is quite different and incurs very low
/// overhead. The underlying technique is called "work stealing": the
/// Rayon runtime uses a fixed pool of worker threads and attempts to
/// only execute code in parallel when there are idle CPUs to handle
/// it.
///
/// When `join` is called from outside the thread pool, the calling
/// thread will block while the closures execute in the pool.  When
/// `join` is called within the pool, the calling thread still actively
/// participates in the thread pool. It will begin by executing closure
/// A (on the current thread). While it is doing that, it will advertise
/// closure B as being available for other threads to execute. Once closure A
/// has completed, the current thread will try to execute closure B;
/// if however closure B has been stolen, then it will look for other work
/// while waiting for the thief to fully execute closure B. (This is the
/// typical work-stealing strategy).
///
/// # Examples
///
/// This example uses join to perform a quick-sort (note this is not a
/// particularly optimized implementation: if you **actually** want to
/// sort for real, you should prefer [the `par_sort` method] offered
/// by Rayon).
///
/// [the `par_sort` method]: ../rayon/slice/trait.ParallelSliceMut.html#method.par_sort
///
/// ```rust
/// let mut v = vec![5, 1, 8, 22, 0, 44];
/// quick_sort(&mut v);
/// assert_eq!(v, vec![0, 1, 5, 8, 22, 44]);
///
/// fn quick_sort<T:PartialOrd+Send>(v: &mut [T]) {
///    if v.len() > 1 {
///        let mid = partition(v);
///        let (lo, hi) = v.split_at_mut(mid);
///        rayon::join(|| quick_sort(lo),
///                    || quick_sort(hi));
///    }
/// }
///
/// // Partition rearranges all items `<=` to the pivot
/// // item (arbitrary selected to be the last item in the slice)
/// // to the first half of the slice. It then returns the
/// // "dividing point" where the pivot is placed.
/// fn partition<T:PartialOrd+Send>(v: &mut [T]) -> usize {
///     let pivot = v.len() - 1;
///     let mut i = 0;
///     for j in 0..pivot {
///         if v[j] <= v[pivot] {
///             v.swap(i, j);
///             i += 1;
///         }
///     }
///     v.swap(i, pivot);
///     i
/// }
/// ```
///
/// # Warning about blocking I/O
///
/// The assumption is that the closures given to `join()` are
/// CPU-bound tasks that do not perform I/O or other blocking
/// operations. If you do perform I/O, and that I/O should block
/// (e.g., waiting for a network request), the overall performance may
/// be poor.  Moreover, if you cause one closure to be blocked waiting
/// on another (for example, using a channel), that could lead to a
/// deadlock.
///
/// # Panics
///
/// No matter what happens, both closures will always be executed.  If
/// a single closure panics, whether it be the first or second
/// closure, that panic will be propagated and hence `join()` will
/// panic with the same panic value. If both closures panic, `join()`
/// will panic with the panic value from the first closure.
pub fn join<A, B, RA, RB>(oper_a: A, oper_b: B) -> (RA, RB)
where
    A: FnOnce() -> RA + Send,
    B: FnOnce() -> RB + Send,
    RA: Send,
    RB: Send,
{
    let id_c = next_task_id();
    let id_a = next_task_id();
    let ca = || {
        log(RayonEvent::TaskStart(id_a, precise_time_ns()));
        let result = oper_a();
        logs!(
            RayonEvent::Child(id_c),
            RayonEvent::TaskEnd(precise_time_ns())
        );
        result
    };

    let id_b = next_task_id();
    let cb = || {
        log(RayonEvent::TaskStart(id_b, precise_time_ns()));
        let result = oper_b();
        logs!(
            RayonEvent::Child(id_c),
            RayonEvent::TaskEnd(precise_time_ns())
        );
        result
    };

    logs!(
        RayonEvent::Child(id_a),
        RayonEvent::Child(id_b),
        RayonEvent::TaskEnd(precise_time_ns())
    );
    let r = rayon::join(ca, cb);
    log(RayonEvent::TaskStart(id_c, precise_time_ns()));
    r
}

// small global counter to increment file names
static INSTALL_COUNT: AtomicUsize = AtomicUsize::new(0);

/// We wrap rayon's pool into our own struct to overload the install method.
pub struct ThreadPool {
    pub(crate) logs: Arc<Mutex<Vec<Arc<Storage<RayonEvent>>>>>,
    pub(crate) pool: rayon::ThreadPool,
}

impl ThreadPool {
    /// Reset all logs and counters to initial condition.
    fn reset(&self) {
        NEXT_TASK_ID.store(0, Ordering::SeqCst);
        NEXT_ITERATOR_ID.store(0, Ordering::SeqCst);
        let logs = &*self.logs.lock().unwrap(); // oh yeah baby
        for log in logs {
            log.clear();
        }
    }

    /// Execute given closure in the thread pool, logging it's task as the initial one.
    /// After running, we post-process the logs and return a `RunLog` together with the closure's
    /// result.
    pub fn logging_install<OP, R>(&self, op: OP) -> (R, RunLog)
    where
        OP: FnOnce() -> R + Send,
        R: Send,
    {
        self.reset();
        let id = next_task_id();
        let c = || {
            log(RayonEvent::TaskStart(id, precise_time_ns()));
            let result = op();
            log(RayonEvent::TaskEnd(precise_time_ns()));
            result
        };
        let start = precise_time_ns();
        let r = self.pool.install(c);
        let log = RunLog::new(
            NEXT_TASK_ID.load(Ordering::Relaxed),
            NEXT_ITERATOR_ID.load(Ordering::Relaxed),
            &*self.logs.lock().unwrap(),
            start,
        );
        (r, log)
    }

    /// Creates a scope that executes within this thread-pool.
    /// Equivalent to `self.install(|| scope(...))`.
    ///
    /// See also: [the `scope()` function][scope].
    ///
    /// [scope]: fn.scope.html
    pub fn scope<'scope, OP, R>(&self, op: OP) -> R
    where
        OP: for<'s> FnOnce(&'s Scope<'scope>) -> R + 'scope + Send,
        R: Send,
    {
        self.install(|| scope(op))
    }

    /// Execute given closure in the thread pool, logging it's task as the initial one.
    /// After running, we save a json file with filename being an incremental counter.
    pub fn install<OP, R>(&self, op: OP) -> R
    where
        OP: FnOnce() -> R + Send,
        R: Send,
    {
        let (r, log) = self.logging_install(op);
        log.save(format!(
            "log_{}.json",
            INSTALL_COUNT.fetch_add(1, Ordering::SeqCst)
        ))
        .expect("saving json failed");
        r
    }

    ///This function simply returns a comparator that allows us to add algorithms for comparison.
    pub fn compare(&self) -> Comparator {
        Comparator::new(self)
    }
}<|MERGE_RESOLUTION|>--- conflicted
+++ resolved
@@ -301,8 +301,8 @@
     START: FnOnce() -> S,
     END: FnOnce(S) -> usize,
 {
+    let s = start();
     start_subgraph(tag);
-    let s = start();
     let r = op();
     let measured_value = end(s);
     end_subgraph(tag, measured_value);
@@ -313,11 +313,6 @@
 /// You most likely don't need to call this function directly but `subgraph` instead.
 pub fn start_subgraph(tag: &'static str) {
     let subgraph_start_task_id = next_task_id();
-<<<<<<< HEAD
-=======
-    let continuation_task_id = next_task_id();
-    let s = start();
->>>>>>> d5c54107
     logs!(
         // log child's work and dependencies.
         RayonEvent::Child(subgraph_start_task_id),
@@ -327,17 +322,12 @@
         RayonEvent::TaskStart(subgraph_start_task_id, precise_time_ns()),
         RayonEvent::SubgraphStart(tag)
     );
-<<<<<<< HEAD
 }
 
 /// Stop current task (virtually) and end a subgraph.
 /// You most likely don't need to call this function directly but `subgraph` instead.
 pub fn end_subgraph(tag: &'static str, measured_value: usize) {
     let continuation_task_id = next_task_id();
-=======
-    let r = op();
-    let measured_value = end(s);
->>>>>>> d5c54107
     logs!(
         RayonEvent::SubgraphEnd(tag, measured_value),
         RayonEvent::Child(continuation_task_id),
